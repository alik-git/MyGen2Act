--- conflicted
+++ resolved
@@ -110,7 +110,7 @@
 
     return z, i0, P0_normalized_tensor, predicted_tracks, gt_tracks_normalized_tensor
 
-<<<<<<< HEAD
+
 def main(bridge_data_path, tracks_dir, device='cuda:0', batch_size=1):
     """
     Main function to build the dataset and run the video processing pipeline.
@@ -127,10 +127,6 @@
     print(f"Device: {device}")
     print(f"Batch Size: {batch_size}")
 
-=======
-
-def main(bridge_data_path, device='cuda:0', batch_size=1):
->>>>>>> dd913d1a
     # Build the dataset
     trajectories = build_dataset(
         bridge_data_path=bridge_data_path,
